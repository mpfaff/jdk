/*
 * Copyright 2003-2008 Sun Microsystems, Inc.  All Rights Reserved.
 * DO NOT ALTER OR REMOVE COPYRIGHT NOTICES OR THIS FILE HEADER.
 *
 * This code is free software; you can redistribute it and/or modify it
 * under the terms of the GNU General Public License version 2 only, as
 * published by the Free Software Foundation.  Sun designates this
 * particular file as subject to the "Classpath" exception as provided
 * by Sun in the LICENSE file that accompanied this code.
 *
 * This code is distributed in the hope that it will be useful, but WITHOUT
 * ANY WARRANTY; without even the implied warranty of MERCHANTABILITY or
 * FITNESS FOR A PARTICULAR PURPOSE.  See the GNU General Public License
 * version 2 for more details (a copy is included in the LICENSE file that
 * accompanied this code).
 *
 * You should have received a copy of the GNU General Public License version
 * 2 along with this work; if not, write to the Free Software Foundation,
 * Inc., 51 Franklin St, Fifth Floor, Boston, MA 02110-1301 USA.
 *
 * Please contact Sun Microsystems, Inc., 4150 Network Circle, Santa Clara,
 * CA 95054 USA or visit www.sun.com if you need additional information or
 * have any questions.
 */


/**
 * Ported from awt_wm.c, SCCS v1.11, author Valeriy Ushakov
 * Author: Denis Mikhalkin
 */
package sun.awt.X11;

import sun.misc.Unsafe;
import java.awt.Insets;
import java.awt.Frame;
import java.awt.Rectangle;
import java.util.Collection;
import java.util.HashMap;
import java.util.LinkedList;
import java.util.regex.Matcher;
import java.util.regex.Pattern;
import sun.util.logging.PlatformLogger;


/**
 * Class incapsulating knowledge about window managers in general
 * Descendants should provide some information about specific window manager.
 */
final class XWM
{

    private final static PlatformLogger log = PlatformLogger.getLogger("sun.awt.X11.XWM");
    private final static PlatformLogger insLog = PlatformLogger.getLogger("sun.awt.X11.insets.XWM");
    private final static PlatformLogger stateLog = PlatformLogger.getLogger("sun.awt.X11.states.XWM");

    static final XAtom XA_MWM_HINTS = new XAtom();

    private static Unsafe unsafe = XlibWrapper.unsafe;


/* Good old ICCCM */
    static XAtom XA_WM_STATE = new XAtom();


    XAtom XA_UTF8_STRING = XAtom.get("UTF8_STRING");    /* like STRING but encoding is UTF-8 */

/* Currently we only care about max_v and max_h in _NET_WM_STATE */
    final static int AWT_NET_N_KNOWN_STATES=2;

/* Enlightenment */
    final static XAtom XA_E_FRAME_SIZE = new XAtom();

/* KWin (KDE2) */
    final static XAtom XA_KDE_NET_WM_FRAME_STRUT = new XAtom();

/* KWM (KDE 1.x) OBSOLETE??? */
    final static XAtom XA_KWM_WIN_ICONIFIED = new XAtom();
    final static XAtom XA_KWM_WIN_MAXIMIZED = new XAtom();

/* OpenLook */
    final static XAtom XA_OL_DECOR_DEL = new XAtom();
    final static XAtom XA_OL_DECOR_HEADER = new XAtom();
    final static XAtom XA_OL_DECOR_RESIZE = new XAtom();
    final static XAtom XA_OL_DECOR_PIN = new XAtom();
    final static XAtom XA_OL_DECOR_CLOSE = new XAtom();

/* EWMH */
    final static XAtom XA_NET_FRAME_EXTENTS = new XAtom();
    final static XAtom XA_NET_REQUEST_FRAME_EXTENTS = new XAtom();

    final static int
        UNDETERMINED_WM = 1,
        NO_WM = 2,
        OTHER_WM = 3,
        OPENLOOK_WM = 4,
        MOTIF_WM = 5,
        CDE_WM = 6,
        ENLIGHTEN_WM = 7,
        KDE2_WM = 8,
        SAWFISH_WM = 9,
        ICE_WM = 10,
        METACITY_WM = 11,
        COMPIZ_WM = 12,
        LG3D_WM = 13;
    public String toString() {
        switch  (WMID) {
          case NO_WM:
              return "NO WM";
          case OTHER_WM:
              return "Other WM";
          case OPENLOOK_WM:
              return "OPENLOOK";
          case MOTIF_WM:
              return "MWM";
          case CDE_WM:
              return "DTWM";
          case ENLIGHTEN_WM:
              return "Enlightenment";
          case KDE2_WM:
              return "KWM2";
          case SAWFISH_WM:
              return "Sawfish";
          case ICE_WM:
              return "IceWM";
          case METACITY_WM:
              return "Metacity";
          case COMPIZ_WM:
              return "Compiz";
          case LG3D_WM:
              return "LookingGlass";
          case UNDETERMINED_WM:
          default:
              return "Undetermined WM";
        }
    }


    int WMID;
    static final Insets zeroInsets = new Insets(0, 0, 0, 0);
    static final Insets defaultInsets = new Insets(25, 5, 5, 5);

    XWM(int WMID) {
        this.WMID = WMID;
        initializeProtocols();
        if (log.isLoggable(PlatformLogger.FINE)) log.fine("Window manager: " + toString());
    }
    int getID() {
        return WMID;
    }


    static Insets normalize(Insets insets) {
        if (insets.top > 64 || insets.top < 0) {
            insets.top = 28;
        }
        if (insets.left > 32 || insets.left < 0) {
            insets.left = 6;
        }
        if (insets.right > 32 || insets.right < 0) {
            insets.right = 6;
        }
        if (insets.bottom > 32 || insets.bottom < 0) {
            insets.bottom = 6;
        }
        return insets;
    }

    static XNETProtocol g_net_protocol = null;
    static XWINProtocol g_win_protocol = null;
    static boolean isNetWMName(String name) {
        if (g_net_protocol != null) {
            return g_net_protocol.isWMName(name);
        } else {
            return false;
        }
    }

    static void initAtoms() {
        final Object[][] atomInitList ={
            { XA_WM_STATE,                      "WM_STATE"                  },

            { XA_KDE_NET_WM_FRAME_STRUT,    "_KDE_NET_WM_FRAME_STRUT"       },

            { XA_E_FRAME_SIZE,              "_E_FRAME_SIZE"                 },

            { XA_KWM_WIN_ICONIFIED,          "KWM_WIN_ICONIFIED"             },
            { XA_KWM_WIN_MAXIMIZED,          "KWM_WIN_MAXIMIZED"             },

            { XA_OL_DECOR_DEL,               "_OL_DECOR_DEL"                 },
            { XA_OL_DECOR_HEADER,            "_OL_DECOR_HEADER"              },
            { XA_OL_DECOR_RESIZE,            "_OL_DECOR_RESIZE"              },
            { XA_OL_DECOR_PIN,               "_OL_DECOR_PIN"                 },
            { XA_OL_DECOR_CLOSE,             "_OL_DECOR_CLOSE"               },
            { XA_MWM_HINTS,                  "_MOTIF_WM_HINTS"               },
            { XA_NET_FRAME_EXTENTS,          "_NET_FRAME_EXTENTS"            },
            { XA_NET_REQUEST_FRAME_EXTENTS,  "_NET_REQUEST_FRAME_EXTENTS"    },
        };

        String[] names = new String[atomInitList.length];
        for (int index = 0; index < names.length; index++) {
            names[index] = (String)atomInitList[index][1];
        }

        int atomSize = XAtom.getAtomSize();
        long atoms = unsafe.allocateMemory(names.length*atomSize);
        XToolkit.awtLock();
        try {
            int status = XlibWrapper.XInternAtoms(XToolkit.getDisplay(), names, false, atoms);
            if (status == 0) {
                return;
            }
            for (int atom = 0, atomPtr = 0; atom < names.length; atom++, atomPtr += atomSize) {
                ((XAtom)(atomInitList[atom][0])).setValues(XToolkit.getDisplay(), names[atom], XAtom.getAtom(atoms + atomPtr));
            }
        } finally {
            XToolkit.awtUnlock();
            unsafe.freeMemory(atoms);
        }
    }

    /*
     * MUST BE CALLED UNDER AWTLOCK.
     *
     * If *any* window manager is running?
     *
     * According to ICCCM 2.0 section 4.3.
     * WM will acquire ownership of a selection named WM_Sn, where n is
     * the screen number.
     *
     * No selection owner, but, perhaps it is not ICCCM compliant WM
     * (e.g. CDE/Sawfish).
     * Try selecting for SubstructureRedirect, that only one client
     * can select for, and if the request fails, than some other WM is
     * already running.
     *
     * We also treat eXcursion as NO_WM.
     */
    private static boolean isNoWM() {
        /*
         * Quick checks for specific servers.
         */
        String vendor_string = XlibWrapper.ServerVendor(XToolkit.getDisplay());
        if (vendor_string.indexOf("eXcursion") != -1) {
            /*
             * Use NO_WM since in all other aspects eXcursion is like not
             * having a window manager running. I.e. it does not reparent
             * top level shells.
             */
            if (insLog.isLoggable(PlatformLogger.FINE)) {
                insLog.finer("eXcursion means NO_WM");
            }
            return true;
        }

        XSetWindowAttributes substruct = new XSetWindowAttributes();
        try {
            /*
             * Let's check an owner of WM_Sn selection for the default screen.
             */
            final long default_screen_number =
                XlibWrapper.DefaultScreen(XToolkit.getDisplay());
            final String selection_name = "WM_S" + default_screen_number;

            long selection_owner =
                XlibWrapper.XGetSelectionOwner(XToolkit.getDisplay(),
                                               XAtom.get(selection_name).getAtom());
            if (insLog.isLoggable(PlatformLogger.FINE)) {
                insLog.finer("selection owner of " + selection_name
                             + " is " + selection_owner);
            }

            if (selection_owner != XConstants.None) {
                return false;
            }

            winmgr_running = false;
            substruct.set_event_mask(XConstants.SubstructureRedirectMask);

            XToolkit.WITH_XERROR_HANDLER(detectWMHandler);
            XlibWrapper.XChangeWindowAttributes(XToolkit.getDisplay(),
                                                XToolkit.getDefaultRootWindow(),
                                                XConstants.CWEventMask,
                                                substruct.pData);
            XToolkit.RESTORE_XERROR_HANDLER();

            /*
             * If no WM is running then our selection for SubstructureRedirect
             * succeeded and needs to be undone (hey we are *not* a WM ;-).
             */
            if (!winmgr_running) {
                substruct.set_event_mask(0);
                XlibWrapper.XChangeWindowAttributes(XToolkit.getDisplay(),
                                                    XToolkit.getDefaultRootWindow(),
                                                    XConstants.CWEventMask,
                                                    substruct.pData);
                if (insLog.isLoggable(PlatformLogger.FINE)) {
                    insLog.finer("It looks like there is no WM thus NO_WM");
                }
            }

            return !winmgr_running;
        } finally {
            substruct.dispose();
        }
    }

    static XAtom XA_ENLIGHTENMENT_COMMS = new XAtom("ENLIGHTENMENT_COMMS", false);
    /*
     * Helper function for isEnlightenment().
     * Enlightenment uses STRING property for its comms window id.  Gaaa!
     * The property is ENLIGHTENMENT_COMMS, STRING/8 and the string format
     * is "WINID %8x".  Gee, I haven't been using scanf for *ages*... :-)
     */
    static long getECommsWindowIDProperty(long window) {

        if (!XA_ENLIGHTENMENT_COMMS.isInterned()) {
            return 0;
        }

        WindowPropertyGetter getter =
            new WindowPropertyGetter(window, XA_ENLIGHTENMENT_COMMS, 0, 14, false,
                                     XAtom.XA_STRING);
        try {
            int status = getter.execute(XErrorHandler.IgnoreBadWindowHandler.getInstance());
            if (status != XConstants.Success || getter.getData() == 0) {
                return 0;
            }

            if (getter.getActualType() != XAtom.XA_STRING
                || getter.getActualFormat() != 8
                || getter.getNumberOfItems() != 14 || getter.getBytesAfter() != 0)
            {
                return 0;
            }

            // Convert data to String, ASCII
            byte[] bytes = XlibWrapper.getStringBytes(getter.getData());
            String id = new String(bytes);

            log.finer("ENLIGHTENMENT_COMMS is " + id);

            // Parse WINID
            Pattern winIdPat = Pattern.compile("WINID\\s+(\\p{XDigit}{0,8})");
            try {
                Matcher match = winIdPat.matcher(id);
                if (match.matches()) {
                    log.finest("Match group count: " + match.groupCount());
                    String longId = match.group(1);
                    log.finest("Match group 1 " + longId);
                    long winid = Long.parseLong(longId, 16);
                    log.finer("Enlightenment communication window " + winid);
                    return winid;
                } else {
                    log.finer("ENLIGHTENMENT_COMMS has wrong format");
                    return 0;
                }
            } catch (Exception e) {
                if (log.isLoggable(PlatformLogger.FINER)) {
                    e.printStackTrace();
                }
                return 0;
            }
        } finally {
            getter.dispose();
        }
    }

    /*
     * Is Enlightenment WM running?  Congruent to awt_wm_checkAnchor, but
     * uses STRING property peculiar to Enlightenment.
     */
    static boolean isEnlightenment() {

        long root_xref = getECommsWindowIDProperty(XToolkit.getDefaultRootWindow());
        if (root_xref == 0) {
            return false;
        }

        long self_xref = getECommsWindowIDProperty(root_xref);
        if (self_xref != root_xref) {
            return false;
        }

        return true;
    }

    /*
     * Is CDE running?
     *
     * XXX: This is hairy...  CDE is MWM as well.  It seems we simply test
     * for default setup and will be bitten if user changes things...
     *
     * Check for _DT_SM_WINDOW_INFO(_DT_SM_WINDOW_INFO) on root.  Take the
     * second element of the property and check for presence of
     * _DT_SM_STATE_INFO(_DT_SM_STATE_INFO) on that window.
     *
     * XXX: Any header that defines this structures???
     */
    static final XAtom XA_DT_SM_WINDOW_INFO = new XAtom("_DT_SM_WINDOW_INFO", false);
    static final XAtom XA_DT_SM_STATE_INFO = new XAtom("_DT_SM_STATE_INFO", false);
    static boolean isCDE() {

        if (!XA_DT_SM_WINDOW_INFO.isInterned()) {
<<<<<<< HEAD
            if (log.isLoggable(Level.FINER)) {
                log.log(Level.FINER, "{0} is not interned",
                        new Object[] {String.valueOf(XA_DT_SM_WINDOW_INFO)});
            }
=======
            log.finer("{0} is not interned", XA_DT_SM_WINDOW_INFO);
>>>>>>> c2252920
            return false;
        }

        WindowPropertyGetter getter =
            new WindowPropertyGetter(XToolkit.getDefaultRootWindow(),
                                     XA_DT_SM_WINDOW_INFO, 0, 2,
                                     false, XA_DT_SM_WINDOW_INFO);
        try {
            int status = getter.execute();
            if (status != XConstants.Success || getter.getData() == 0) {
                log.finer("Getting of _DT_SM_WINDOW_INFO is not successfull");
                return false;
            }
            if (getter.getActualType() != XA_DT_SM_WINDOW_INFO.getAtom()
                || getter.getActualFormat() != 32
                || getter.getNumberOfItems() != 2 || getter.getBytesAfter() != 0)
            {
                log.finer("Wrong format of _DT_SM_WINDOW_INFO");
                return false;
            }

            long wmwin = Native.getWindow(getter.getData(), 1); //unsafe.getInt(getter.getData()+4);

            if (wmwin == 0) {
                log.fine("WARNING: DT_SM_WINDOW_INFO exists but returns zero windows");
                return false;
            }

            /* Now check that this window has _DT_SM_STATE_INFO (ignore contents) */
            if (!XA_DT_SM_STATE_INFO.isInterned()) {
<<<<<<< HEAD
                if (log.isLoggable(Level.FINER)) {
                    log.log(Level.FINER, "{0} is not interned",
                            new Object[] {String.valueOf(XA_DT_SM_STATE_INFO)});
                }
=======
                log.finer("{0} is not interned", XA_DT_SM_STATE_INFO);
>>>>>>> c2252920
                return false;
            }
            WindowPropertyGetter getter2 =
                new WindowPropertyGetter(wmwin, XA_DT_SM_STATE_INFO, 0, 1,
                                         false, XA_DT_SM_STATE_INFO);
            try {
                status = getter2.execute(XErrorHandler.IgnoreBadWindowHandler.getInstance());


                if (status != XConstants.Success || getter2.getData() == 0) {
                    log.finer("Getting of _DT_SM_STATE_INFO is not successfull");
                    return false;
                }
                if (getter2.getActualType() != XA_DT_SM_STATE_INFO.getAtom()
                    || getter2.getActualFormat() != 32)
                {
                    log.finer("Wrong format of _DT_SM_STATE_INFO");
                    return false;
                }

                return true;
            } finally {
                getter2.dispose();
            }
        } finally {
            getter.dispose();
        }
    }

    /*
     * Is MWM running?  (Note that CDE will test positive as well).
     *
     * Check for _MOTIF_WM_INFO(_MOTIF_WM_INFO) on root.  Take the
     * second element of the property and check for presence of
     * _DT_SM_STATE_INFO(_DT_SM_STATE_INFO) on that window.
     */
    static final XAtom XA_MOTIF_WM_INFO = new XAtom("_MOTIF_WM_INFO", false);
    static final XAtom XA_DT_WORKSPACE_CURRENT = new XAtom("_DT_WORKSPACE_CURRENT", false);
    static boolean isMotif() {

        if (!(XA_MOTIF_WM_INFO.isInterned()/* && XA_DT_WORKSPACE_CURRENT.isInterned()*/) ) {
            return false;
        }

        WindowPropertyGetter getter =
            new WindowPropertyGetter(XToolkit.getDefaultRootWindow(),
                                     XA_MOTIF_WM_INFO, 0,
                                     MWMConstants.PROP_MOTIF_WM_INFO_ELEMENTS,
                                     false, XA_MOTIF_WM_INFO);
        try {
            int status = getter.execute();

            if (status != XConstants.Success || getter.getData() == 0) {
                return false;
            }

            if (getter.getActualType() != XA_MOTIF_WM_INFO.getAtom()
                || getter.getActualFormat() != 32
                || getter.getNumberOfItems() != MWMConstants.PROP_MOTIF_WM_INFO_ELEMENTS
                || getter.getBytesAfter() != 0)
            {
                return false;
            }

            long wmwin = Native.getLong(getter.getData(), 1);
            if (wmwin != 0) {
                if (XA_DT_WORKSPACE_CURRENT.isInterned()) {
                    /* Now check that this window has _DT_WORKSPACE_CURRENT */
                    XAtom[] curws = XA_DT_WORKSPACE_CURRENT.getAtomListProperty(wmwin);
                    if (curws.length == 0) {
                        return false;
                    }
                    return true;
                } else {
                    // No DT_WORKSPACE, however in our tests MWM sometimes can be without desktop -
                    // and that is still MWM.  So simply check for the validity of this window
                    // (through WM_STATE property).
                    WindowPropertyGetter state_getter =
                        new WindowPropertyGetter(wmwin,
                                                 XA_WM_STATE,
                                                 0, 1, false,
                                                 XA_WM_STATE);
                    try {
                        if (state_getter.execute() == XConstants.Success &&
                            state_getter.getData() != 0 &&
                            state_getter.getActualType() == XA_WM_STATE.getAtom())
                        {
                            return true;
                        }
                    } finally {
                        state_getter.dispose();
                    }
                }
            }
        } finally {
            getter.dispose();
        }
        return false;
    }

    /*
     * Is Sawfish running?
     */
    static boolean isSawfish() {
        return isNetWMName("Sawfish");
    }

    /*
     * Is KDE2 (KWin) running?
     */
    static boolean isKDE2() {
        return isNetWMName("KWin");
    }

    static boolean isCompiz() {
        return isNetWMName("compiz");
    }

    static boolean isLookingGlass() {
        return isNetWMName("LG3D");
    }

    /*
     * Is Metacity running?
     */
    static boolean isMetacity() {
        return isNetWMName("Metacity");
//         || (
//             XA_NET_SUPPORTING_WM_CHECK.
//             getIntProperty(XToolkit.getDefaultRootWindow(), XA_NET_SUPPORTING_WM_CHECK.
//                            getIntProperty(XToolkit.getDefaultRootWindow(), XAtom.XA_CARDINAL)) == 0);
    }

    static boolean isNonReparentingWM() {
        return (XWM.getWMID() == XWM.COMPIZ_WM || XWM.getWMID() == XWM.LG3D_WM);
    }

    /*
     * Prepare IceWM check.
     *
     * The only way to detect IceWM, seems to be by setting
     * _ICEWM_WINOPTHINT(_ICEWM_WINOPTHINT/8) on root and checking if it
     * was immediately deleted by IceWM.
     *
     * But messing with PropertyNotify here is way too much trouble, so
     * approximate the check by setting the property in this function and
     * checking if it still exists later on.
     *
     * Gaa, dirty dances...
     */
    static final XAtom XA_ICEWM_WINOPTHINT = new XAtom("_ICEWM_WINOPTHINT", false);
    static final char opt[] = {
        'A','W','T','_','I','C','E','W','M','_','T','E','S','T','\0',
        'a','l','l','W','o','r','k','s','p','a','c','e','s','\0',
        '0','\0'
    };
    static boolean prepareIsIceWM() {
        /*
         * Choose something innocuous: "AWT_ICEWM_TEST allWorkspaces 0".
         * IceWM expects "class\0option\0arg\0" with zero bytes as delimiters.
         */

        if (!XA_ICEWM_WINOPTHINT.isInterned()) {
<<<<<<< HEAD
            if (log.isLoggable(Level.FINER)) {
                log.log(Level.FINER, "{0} is not interned",
                        String.valueOf(XA_ICEWM_WINOPTHINT));
            }
=======
            log.finer("{0} is not interned", XA_ICEWM_WINOPTHINT);
>>>>>>> c2252920
            return false;
        }

        XToolkit.awtLock();
        try {
            XToolkit.WITH_XERROR_HANDLER(XErrorHandler.VerifyChangePropertyHandler.getInstance());
            XlibWrapper.XChangePropertyS(XToolkit.getDisplay(), XToolkit.getDefaultRootWindow(),
                                         XA_ICEWM_WINOPTHINT.getAtom(),
                                         XA_ICEWM_WINOPTHINT.getAtom(),
                                         8, XConstants.PropModeReplace,
                                         new String(opt));
            XToolkit.RESTORE_XERROR_HANDLER();

            if (XToolkit.saved_error != null && XToolkit.saved_error.get_error_code() != XConstants.Success) {
                log.finer("Erorr getting XA_ICEWM_WINOPTHINT property");
                return false;
            }
            log.finer("Prepared for IceWM detection");
            return true;
        } finally {
            XToolkit.awtUnlock();
        }
    }

    /*
     * Is IceWM running?
     *
     * Note well: Only call this if awt_wm_prepareIsIceWM succeeded, or a
     * false positive will be reported.
     */
    static boolean isIceWM() {
        if (!XA_ICEWM_WINOPTHINT.isInterned()) {
<<<<<<< HEAD
            if (log.isLoggable(Level.FINER)) {
                log.log(Level.FINER, "{0} is not interned",
                        new Object[] {String.valueOf(XA_ICEWM_WINOPTHINT)});
            }
=======
            log.finer("{0} is not interned", XA_ICEWM_WINOPTHINT);
>>>>>>> c2252920
            return false;
        }

        WindowPropertyGetter getter =
            new WindowPropertyGetter(XToolkit.getDefaultRootWindow(),
                                     XA_ICEWM_WINOPTHINT, 0, 0xFFFF,
                                     true, XA_ICEWM_WINOPTHINT);
        try {
            int status = getter.execute();
            boolean res = (status == XConstants.Success && getter.getActualType() != 0);
            log.finer("Status getting XA_ICEWM_WINOPTHINT: " + !res);
            return !res || isNetWMName("IceWM");
        } finally {
            getter.dispose();
        }
    }

    /*
     * Is OpenLook WM running?
     *
     * This one is pretty lame, but the only property peculiar to OLWM is
     * _SUN_WM_PROTOCOLS(ATOM[]).  Fortunately, olwm deletes it on exit.
     */
    static final XAtom XA_SUN_WM_PROTOCOLS = new XAtom("_SUN_WM_PROTOCOLS", false);
    static boolean isOpenLook() {
        if (!XA_SUN_WM_PROTOCOLS.isInterned()) {
            return false;
        }

        XAtom[] list = XA_SUN_WM_PROTOCOLS.getAtomListProperty(XToolkit.getDefaultRootWindow());
        return (list.length != 0);
    }

    /*
     * Temporary error handler that checks if selecting for
     * SubstructureRedirect failed.
     */
    private static boolean winmgr_running = false;
    private static XErrorHandler detectWMHandler = new XErrorHandler.XBaseErrorHandler() {
        @Override
        public int handleError(long display, XErrorEvent err) {
            if ((err.get_request_code() == XProtocolConstants.X_ChangeWindowAttributes) &&
                (err.get_error_code() == XConstants.BadAccess))
            {
                winmgr_running = true;
                return 0;
            }
            return super.handleError(display, err);
        }
    };

    /*
     * Make an educated guess about running window manager.
     * XXX: ideally, we should detect wm restart.
     */
    static int awt_wmgr = XWM.UNDETERMINED_WM;
    static XWM wm;
    static XWM getWM() {
        if (wm == null) {
            wm = new XWM(awt_wmgr = getWMID()/*XWM.OTHER_WM*/);
        }
        return wm;
    }
    static int getWMID() {
        if (insLog.isLoggable(PlatformLogger.FINEST)) {
            insLog.finest("awt_wmgr = " + awt_wmgr);
        }
        /*
         * Ideally, we should support cases when a different WM is started
         * during a Java app lifetime.
         */

        if (awt_wmgr != XWM.UNDETERMINED_WM) {
            return awt_wmgr;
        }

        XSetWindowAttributes substruct = new XSetWindowAttributes();
        XToolkit.awtLock();
        try {
            if (isNoWM()) {
                awt_wmgr = XWM.NO_WM;
                return awt_wmgr;
            }

            // Initialize _NET protocol - used to detect Window Manager.
            // Later, WM will initialize its own version of protocol
            XNETProtocol l_net_protocol = g_net_protocol = new XNETProtocol();
            l_net_protocol.detect();
            if (log.isLoggable(PlatformLogger.FINE) && l_net_protocol.active()) {
                log.fine("_NET_WM_NAME is " + l_net_protocol.getWMName());
            }
            XWINProtocol win = g_win_protocol = new XWINProtocol();
            win.detect();

            /* actual check for IceWM to follow below */
            boolean doIsIceWM = prepareIsIceWM(); /* and let IceWM to act */

            /*
             * Ok, some WM is out there.  Check which one by testing for
             * "distinguishing" atoms.
             */
            if (isEnlightenment()) {
                awt_wmgr = XWM.ENLIGHTEN_WM;
            } else if (isMetacity()) {
                awt_wmgr = XWM.METACITY_WM;
            } else if (isSawfish()) {
                awt_wmgr = XWM.SAWFISH_WM;
            } else if (isKDE2()) {
                awt_wmgr =XWM.KDE2_WM;
            } else if (isCompiz()) {
                awt_wmgr = XWM.COMPIZ_WM;
            } else if (isLookingGlass()) {
                awt_wmgr = LG3D_WM;
            } else if (doIsIceWM && isIceWM()) {
                awt_wmgr = XWM.ICE_WM;
            }
            /*
             * We don't check for legacy WM when we already know that WM
             * supports WIN or _NET wm spec.
             */
            else if (l_net_protocol.active()) {
                awt_wmgr = XWM.OTHER_WM;
            } else if (win.active()) {
                awt_wmgr = XWM.OTHER_WM;
            }
            /*
             * Check for legacy WMs.
             */
            else if (isCDE()) { /* XXX: must come before isMotif */
                awt_wmgr = XWM.CDE_WM;
            } else if (isMotif()) {
                awt_wmgr = XWM.MOTIF_WM;
            } else if (isOpenLook()) {
                awt_wmgr = XWM.OPENLOOK_WM;
            } else {
                awt_wmgr = XWM.OTHER_WM;
            }

            return awt_wmgr;
        } finally {
            XToolkit.awtUnlock();
            substruct.dispose();
        }
    }


/*****************************************************************************\
 *
 * Size and decoration hints ...
 *
\*****************************************************************************/


    /*
     * Remove size hints specified by the mask.
     * XXX: Why do we need this in the first place???
     */
    static void removeSizeHints(XDecoratedPeer window, long mask) {
        mask &= XUtilConstants.PMaxSize | XUtilConstants.PMinSize;

        XToolkit.awtLock();
        try {
            XSizeHints hints = window.getHints();
            if ((hints.get_flags() & mask) == 0) {
                return;
            }

            hints.set_flags(hints.get_flags() & ~mask);
            if (insLog.isLoggable(PlatformLogger.FINER)) insLog.finer("Setting hints, flags " + XlibWrapper.hintsToString(hints.get_flags()));
            XlibWrapper.XSetWMNormalHints(XToolkit.getDisplay(),
                                          window.getWindow(),
                                          hints.pData);
        } finally {
            XToolkit.awtUnlock();
        }
    }

    /*
     * If MWM_DECOR_ALL bit is set, then the rest of the bit-mask is taken
     * to be subtracted from the decorations.  Normalize decoration spec
     * so that we can map motif decor to something else bit-by-bit in the
     * rest of the code.
     */
    static int normalizeMotifDecor(int decorations) {
        if ((decorations & MWMConstants.MWM_DECOR_ALL) == 0) {
            return decorations;
        }
        int d = MWMConstants.MWM_DECOR_BORDER | MWMConstants.MWM_DECOR_RESIZEH
            | MWMConstants.MWM_DECOR_TITLE
            | MWMConstants.MWM_DECOR_MENU | MWMConstants.MWM_DECOR_MINIMIZE
            | MWMConstants.MWM_DECOR_MAXIMIZE;
        d &= ~decorations;
        return d;
    }

    /*
     * If MWM_FUNC_ALL bit is set, then the rest of the bit-mask is taken
     * to be subtracted from the functions.  Normalize function spec
     * so that we can map motif func to something else bit-by-bit in the
     * rest of the code.
     */
    static int normalizeMotifFunc(int functions) {
        if ((functions & MWMConstants.MWM_FUNC_ALL) == 0) {
            return functions;
        }
        int f = MWMConstants.MWM_FUNC_RESIZE |
                MWMConstants.MWM_FUNC_MOVE |
                MWMConstants.MWM_FUNC_MAXIMIZE |
                MWMConstants.MWM_FUNC_MINIMIZE |
                MWMConstants.MWM_FUNC_CLOSE;
        f &= ~functions;
        return f;
    }

    /*
     * Infer OL properties from MWM decorations.
     * Use _OL_DECOR_DEL(ATOM[]) to remove unwanted ones.
     */
    static void setOLDecor(XWindow window, boolean resizable, int decorations) {
        if (window == null) {
            return;
        }

        XAtomList decorDel = new XAtomList();
        decorations = normalizeMotifDecor(decorations);
        if (insLog.isLoggable(PlatformLogger.FINER)) insLog.finer("Setting OL_DECOR to " + Integer.toBinaryString(decorations));
        if ((decorations & MWMConstants.MWM_DECOR_TITLE) == 0) {
            decorDel.add(XA_OL_DECOR_HEADER);
        }
        if ((decorations & (MWMConstants.MWM_DECOR_RESIZEH | MWMConstants.MWM_DECOR_MAXIMIZE)) == 0) {
            decorDel.add(XA_OL_DECOR_RESIZE);
        }
        if ((decorations & (MWMConstants.MWM_DECOR_MENU |
                            MWMConstants.MWM_DECOR_MAXIMIZE |
                            MWMConstants.MWM_DECOR_MINIMIZE)) == 0)
        {
            decorDel.add(XA_OL_DECOR_CLOSE);
        }
        if (decorDel.size() == 0) {
            insLog.finer("Deleting OL_DECOR");
            XA_OL_DECOR_DEL.DeleteProperty(window);
        } else {
            if (insLog.isLoggable(PlatformLogger.FINER)) insLog.finer("Setting OL_DECOR to " + decorDel);
            XA_OL_DECOR_DEL.setAtomListProperty(window, decorDel);
        }
    }

    /*
     * Set MWM decorations.  Set MWM functions depending on resizability.
     */
    static void setMotifDecor(XWindow window, boolean resizable, int decorations, int functions) {
        /* Apparently some WMs don't implement MWM_*_ALL semantic correctly */
        if ((decorations & MWMConstants.MWM_DECOR_ALL) != 0
            && (decorations != MWMConstants.MWM_DECOR_ALL))
        {
            decorations = normalizeMotifDecor(decorations);
        }
        if ((functions & MWMConstants.MWM_FUNC_ALL) != 0
            && (functions != MWMConstants.MWM_FUNC_ALL))
        {
            functions = normalizeMotifFunc(functions);
        }

        PropMwmHints hints = window.getMWMHints();
        hints.set_flags(hints.get_flags() |
                        MWMConstants.MWM_HINTS_FUNCTIONS |
                        MWMConstants.MWM_HINTS_DECORATIONS);
        hints.set_functions(functions);
        hints.set_decorations(decorations);

        if (stateLog.isLoggable(PlatformLogger.FINER)) stateLog.finer("Setting MWM_HINTS to " + hints);
        window.setMWMHints(hints);
    }

    /*
     * Under some window managers if shell is already mapped, we MUST
     * unmap and later remap in order to effect the changes we make in the
     * window manager decorations.
     *
     * N.B.  This unmapping / remapping of the shell exposes a bug in
     * X/Motif or the Motif Window Manager.  When you attempt to map a
     * widget which is positioned (partially) off-screen, the window is
     * relocated to be entirely on screen. Good idea.  But if both the x
     * and the y coordinates are less than the origin (0,0), the first
     * (re)map will move the window to the origin, and any subsequent
     * (re)map will relocate the window at some other point on the screen.
     * I have written a short Motif test program to discover this bug.
     * This should occur infrequently and it does not cause any real
     * problem.  So for now we'll let it be.
     */
    static boolean needRemap(XDecoratedPeer window) {
        // Don't remap EmbeddedFrame,
        // e.g. for TrayIcon it causes problems.
        return !window.isEmbedded();
    }

    /*
     * Set decoration hints on the shell to wdata->decor adjusted
     * appropriately if not resizable.
     */
    static void setShellDecor(XDecoratedPeer window) {
        int decorations = window.getDecorations();
        int functions = window.getFunctions();
        boolean resizable = window.isResizable();

        if (!resizable) {
            if ((decorations & MWMConstants.MWM_DECOR_ALL) != 0) {
                decorations |= MWMConstants.MWM_DECOR_RESIZEH | MWMConstants.MWM_DECOR_MAXIMIZE;
            } else {
                decorations &= ~(MWMConstants.MWM_DECOR_RESIZEH | MWMConstants.MWM_DECOR_MAXIMIZE);
            }
        }
        setMotifDecor(window, resizable, decorations, functions);
        setOLDecor(window, resizable, decorations);

        /* Some WMs need remap to redecorate the window */
        if (window.isShowing() && needRemap(window)) {
            /*
             * Do the re/mapping at the Xlib level.  Since we essentially
             * work around a WM bug we don't want this hack to be exposed
             * to Intrinsics (i.e. don't mess with grabs, callbacks etc).
             */
            window.xSetVisible(false);
            XToolkit.XSync();
            window.xSetVisible(true);
        }
    }

    /*
     * Make specified shell resizable.
     */
    static void setShellResizable(XDecoratedPeer window) {
        if (insLog.isLoggable(PlatformLogger.FINE)) insLog.fine("Setting shell resizable " + window);
        XToolkit.awtLock();
        try {
            Rectangle shellBounds = window.getShellBounds();
            shellBounds.translate(-window.currentInsets.left, -window.currentInsets.top);
            window.updateSizeHints(window.getDimensions());
            requestWMExtents(window.getWindow());
            XlibWrapper.XMoveResizeWindow(XToolkit.getDisplay(), window.getShell(),
                                          shellBounds.x, shellBounds.y, shellBounds.width, shellBounds.height);
            /* REMINDER: will need to revisit when setExtendedStateBounds is added */
            //Fix for 4320050: Minimum size for java.awt.Frame is not being enforced.
            //We need to update frame's minimum size, not to reset it
            removeSizeHints(window, XUtilConstants.PMaxSize);
            window.updateMinimumSize();

            /* Restore decorations */
            setShellDecor(window);
        } finally {
            XToolkit.awtUnlock();
        }
    }

    /*
     * Make specified shell non-resizable.
     * If justChangeSize is false, update decorations as well.
     * @param shellBounds bounds of the shell window
     */
    static void setShellNotResizable(XDecoratedPeer window, WindowDimensions newDimensions, Rectangle shellBounds,
                                     boolean justChangeSize)
    {
        if (insLog.isLoggable(PlatformLogger.FINE)) insLog.fine("Setting non-resizable shell " + window + ", dimensions " + newDimensions +
                                                       ", shellBounds " + shellBounds +", just change size: " + justChangeSize);
        XToolkit.awtLock();
        try {
            /* Fix min/max size hints at the specified values */
            if (!shellBounds.isEmpty()) {
                window.updateSizeHints(newDimensions);
                requestWMExtents(window.getWindow());
                XToolkit.XSync();
                XlibWrapper.XMoveResizeWindow(XToolkit.getDisplay(), window.getShell(),
                                              shellBounds.x, shellBounds.y, shellBounds.width, shellBounds.height);
            }
            if (!justChangeSize) {  /* update decorations */
                setShellDecor(window);
            }
        } finally {
            XToolkit.awtUnlock();
        }
    }

/*****************************************************************************\
 * Protocols support
 */
    private HashMap<Class<?>, Collection<?>> protocolsMap = new HashMap<Class<?>, Collection<?>>();
    /**
     * Returns all protocols supporting given protocol interface
     */
    <T> Collection<T> getProtocols(Class<T> protocolInterface) {
        Collection<T> res = (Collection<T>) protocolsMap.get(protocolInterface);
        if (res != null) {
            return res;
        } else {
            return new LinkedList<T>();
        }
    }

    private <T> void addProtocol(Class<T> protocolInterface, T protocol) {
        Collection<T> protocols = getProtocols(protocolInterface);
        protocols.add(protocol);
        protocolsMap.put(protocolInterface, protocols);
    }

    boolean supportsDynamicLayout() {
        int wm = getWMID();
        switch (wm) {
          case XWM.ENLIGHTEN_WM:
          case XWM.KDE2_WM:
          case XWM.SAWFISH_WM:
          case XWM.ICE_WM:
          case XWM.METACITY_WM:
              return true;
          case XWM.OPENLOOK_WM:
          case XWM.MOTIF_WM:
          case XWM.CDE_WM:
              return false;
          default:
              return false;
        }
    }


    /**
     * Check if state is supported.
     * Note that a compound state is always reported as not supported.
     * Note also that MAXIMIZED_BOTH is considered not a compound state.
     * Therefore, a compound state is just ICONIFIED | anything else.
     *
     */
    boolean supportsExtendedState(int state) {
        switch (state) {
          case Frame.MAXIMIZED_VERT:
          case Frame.MAXIMIZED_HORIZ:
              /*
               * WMs that talk NET/WIN protocol, but do not support
               * unidirectional maximization.
               */
              if (getWMID() == METACITY_WM) {
                  /* "This is a deliberate policy decision." -hp */
                  return false;
              }
              /* FALLTROUGH */
          case Frame.MAXIMIZED_BOTH:
              for (XStateProtocol proto : getProtocols(XStateProtocol.class)) {
                  if (proto.supportsState(state)) {
                      return true;
                  }
              }
          default:
              return false;
        }
    }

/*****************************************************************************\
 *
 * Reading state from different protocols
 *
\*****************************************************************************/


    int getExtendedState(XWindowPeer window) {
        int state = 0;
        for (XStateProtocol proto : getProtocols(XStateProtocol.class)) {
            state |= proto.getState(window);
        }
        if (state != 0) {
            return state;
        } else {
            return Frame.NORMAL;
        }
    }

/*****************************************************************************\
 *
 * Notice window state change when WM changes a property on the window ...
 *
\*****************************************************************************/


    /*
     * Check if property change is a window state protocol message.
     */
    boolean isStateChange(XDecoratedPeer window, XPropertyEvent e) {
        if (!window.isShowing()) {
            stateLog.finer("Window is not showing");
            return false;
        }

        int wm_state = window.getWMState();
        if (wm_state == XUtilConstants.WithdrawnState) {
            stateLog.finer("WithdrawnState");
            return false;
        } else {
            stateLog.finer("Window WM_STATE is " + wm_state);
        }
        boolean is_state_change = false;
        if (e.get_atom() == XA_WM_STATE.getAtom()) {
            is_state_change = true;
        }

        for (XStateProtocol proto : getProtocols(XStateProtocol.class)) {
            is_state_change |= proto.isStateChange(e);
            stateLog.finest(proto + ": is state changed = " + is_state_change);
        }
        return is_state_change;
    }

    /*
     * Returns current state (including extended) of a given window.
     */
    int getState(XDecoratedPeer window) {
        int res = 0;
        final int wm_state = window.getWMState();
        if (wm_state == XUtilConstants.IconicState) {
            res = Frame.ICONIFIED;
        } else {
            res = Frame.NORMAL;
        }
        res |= getExtendedState(window);
        return res;
    }

/*****************************************************************************\
 *
 * Setting/changing window state ...
 *
\*****************************************************************************/

    /**
     * Moves window to the specified layer, layer is one of the constants defined
     * in XLayerProtocol
     */
    void setLayer(XWindowPeer window, int layer) {
        for (XLayerProtocol proto : getProtocols(XLayerProtocol.class)) {
            if (proto.supportsLayer(layer)) {
                proto.setLayer(window, layer);
            }
        }
        XToolkit.XSync();
    }

    void setExtendedState(XWindowPeer window, int state) {
        for (XStateProtocol proto : getProtocols(XStateProtocol.class)) {
            if (proto.supportsState(state)) {
                proto.setState(window, state);
                break;
            }
        }

        if (!window.isShowing()) {
            /*
             * Purge KWM bits.
             * Not really tested with KWM, only with WindowMaker.
             */
            XToolkit.awtLock();
            try {
                XlibWrapper.XDeleteProperty(XToolkit.getDisplay(),
                                            window.getWindow(),
                                            XA_KWM_WIN_ICONIFIED.getAtom());
                XlibWrapper.XDeleteProperty(XToolkit.getDisplay(),
                                            window.getWindow(),
                                            XA_KWM_WIN_MAXIMIZED.getAtom());
            }
            finally {
                XToolkit.awtUnlock();
            }
        }
        XToolkit.XSync();
    }


    /*
     * Work around for 4775545.
     *
     * If WM exits while the top-level is shaded, the shaded hint remains
     * on the top-level properties.  When WM restarts and sees the shaded
     * window it can reparent it into a "pre-shaded" decoration frame
     * (Metacity does), and our insets logic will go crazy, b/c it will
     * see a huge nagative bottom inset.  There's no clean solution for
     * this, so let's just be weasels and drop the shaded hint if we
     * detect that WM exited.  NB: we are in for a race condition with WM
     * restart here.  NB2: e.g. WindowMaker saves the state in a private
     * property that this code knows nothing about, so this workaround is
     * not effective; other WMs might play similar tricks.
     */
    void unshadeKludge(XDecoratedPeer window) {
        assert(window.isShowing());

        for (XStateProtocol proto : getProtocols(XStateProtocol.class)) {
            proto.unshadeKludge(window);
        }
        XToolkit.XSync();
    }

    static boolean inited = false;
    static void init() {
        if (inited) {
            return;
        }

        initAtoms();
        getWM();
        inited = true;
    }

    void initializeProtocols() {
        XNETProtocol net_protocol = g_net_protocol;
        if (net_protocol != null) {
            if (!net_protocol.active()) {
                net_protocol = null;
            } else {
                if (net_protocol.doStateProtocol()) {
                    addProtocol(XStateProtocol.class, net_protocol);
                }
                if (net_protocol.doLayerProtocol()) {
                    addProtocol(XLayerProtocol.class, net_protocol);
                }
            }
        }

        XWINProtocol win = g_win_protocol;
        if (win != null) {
            if (win.active()) {
                if (win.doStateProtocol()) {
                    addProtocol(XStateProtocol.class, win);
                }
                if (win.doLayerProtocol()) {
                    addProtocol(XLayerProtocol.class, win);
                }
            }
        }
    }

    HashMap storedInsets = new HashMap();
    Insets guessInsets(XDecoratedPeer window) {
        Insets res = (Insets)storedInsets.get(window.getClass());
        if (res == null) {
            switch (WMID) {
              case ENLIGHTEN_WM:
                  res = new Insets(19, 4, 4, 4);
                  break;
              case CDE_WM:
                  res = new Insets(28, 6, 6, 6);
                  break;
              case NO_WM:
              case LG3D_WM:
                  res = zeroInsets;
                  break;
              case MOTIF_WM:
              case OPENLOOK_WM:
              default:
                  res = defaultInsets;
            }
        }
        if (insLog.isLoggable(PlatformLogger.FINEST)) insLog.finest("WM guessed insets: " + res);
        return res;
    }
    /*
     * Some buggy WMs ignore window gravity when processing
     * ConfigureRequest and position window as if the gravity is Static.
     * We work around this in MWindowPeer.pReshape().
     *
     * Starting with 1.5 we have introduced an Environment variable
     * _JAVA_AWT_WM_STATIC_GRAVITY that can be set to indicate to Java
     * explicitly that the WM has this behaviour, example is FVWM.
     */

    static int awtWMStaticGravity = -1;
    static boolean configureGravityBuggy() {

        if (awtWMStaticGravity == -1) {
            awtWMStaticGravity = (XToolkit.getEnv("_JAVA_AWT_WM_STATIC_GRAVITY") != null) ? 1 : 0;
        }

        if (awtWMStaticGravity == 1) {
            return true;
        }

        switch(getWMID()) {
          case XWM.ICE_WM:
              /*
               * See bug #228981 at IceWM's SourceForge pages.
               * Latest stable version 1.0.8-6 still has this problem.
               */
              /**
               * Version 1.2.2 doesn't have this problem
               */
              // Detect IceWM version
              if (g_net_protocol != null) {
                  String wm_name = g_net_protocol.getWMName();
                  Pattern pat = Pattern.compile("^IceWM (\\d+)\\.(\\d+)\\.(\\d+).*$");
                  try {
                      Matcher match = pat.matcher(wm_name);
                      if (match.matches()) {
                          int v1 = Integer.parseInt(match.group(1));
                          int v2 = Integer.parseInt(match.group(2));
                          int v3 = Integer.parseInt(match.group(3));
                          return !(v1 > 1 || (v1 == 1 && (v2 > 2 || (v2 == 2 && v3 >=2))));
                      }
                  } catch (Exception e) {
                      return true;
                  }
              }
              return true;
          case XWM.ENLIGHTEN_WM:
              /* At least E16 is buggy. */
              return true;
          default:
              return false;
        }
    }

    /*
     * @return if WM implements the insets property - returns insets with values
     * specified in that property, null otherwise.
     */
    public static Insets getInsetsFromExtents(long window) {
        if (window == XConstants.None) {
            return null;
        }
        XNETProtocol net_protocol = getWM().getNETProtocol();
        if (net_protocol != null && net_protocol.active()) {
            Insets insets = getInsetsFromProp(window, XA_NET_FRAME_EXTENTS);
<<<<<<< HEAD
            if (insLog.isLoggable(Level.FINE)) {
                insLog.log(Level.FINE, "_NET_FRAME_EXTENTS: {0}", String.valueOf(insets));
            }
=======
            insLog.fine("_NET_FRAME_EXTENTS: {0}", insets);
>>>>>>> c2252920

            if (insets != null) {
                return insets;
            }
        }
        switch(getWMID()) {
          case XWM.KDE2_WM:
              return getInsetsFromProp(window, XA_KDE_NET_WM_FRAME_STRUT);
          case XWM.ENLIGHTEN_WM:
              return getInsetsFromProp(window, XA_E_FRAME_SIZE);
          default:
              return null;
        }
    }

    /**
     * Helper function reads property of type CARDINAL[4] = { left, right, top, bottom }
     * and converts it to Insets object.
     */
    public static Insets getInsetsFromProp(long window, XAtom atom) {
        if (window == XConstants.None) {
            return null;
        }

        WindowPropertyGetter getter =
            new WindowPropertyGetter(window, atom,
                                     0, 4, false, XAtom.XA_CARDINAL);
        try {
            if (getter.execute() != XConstants.Success
                || getter.getData() == 0
                || getter.getActualType() != XAtom.XA_CARDINAL
                || getter.getActualFormat() != 32)
            {
                return null;
            } else {
                return new Insets((int)Native.getCard32(getter.getData(), 2), // top
                                  (int)Native.getCard32(getter.getData(), 0), // left
                                  (int)Native.getCard32(getter.getData(), 3), // bottom
                                  (int)Native.getCard32(getter.getData(), 1)); // right
            }
        } finally {
            getter.dispose();
        }
    }

    /**
     * Asks WM to fill Frame Extents (insets) for the window.
     */
    public static void requestWMExtents(long window) {
        if (window == XConstants.None) { // not initialized
            return;
        }

        log.fine("Requesting FRAME_EXTENTS");

        XClientMessageEvent msg = new XClientMessageEvent();
        msg.zero();
        msg.set_type(XConstants.ClientMessage);
        msg.set_display(XToolkit.getDisplay());
        msg.set_window(window);
        msg.set_format(32);
        XToolkit.awtLock();
        try {
            XNETProtocol net_protocol = getWM().getNETProtocol();
            if (net_protocol != null && net_protocol.active()) {
                msg.set_message_type(XA_NET_REQUEST_FRAME_EXTENTS.getAtom());
                XlibWrapper.XSendEvent(XToolkit.getDisplay(), XToolkit.getDefaultRootWindow(),
                                       false,
                                       XConstants.SubstructureRedirectMask | XConstants.SubstructureNotifyMask,
                                       msg.getPData());
            }
            if (getWMID() == XWM.KDE2_WM) {
                msg.set_message_type(XA_KDE_NET_WM_FRAME_STRUT.getAtom());
                XlibWrapper.XSendEvent(XToolkit.getDisplay(), XToolkit.getDefaultRootWindow(),
                                       false,
                                       XConstants.SubstructureRedirectMask | XConstants.SubstructureNotifyMask,
                                       msg.getPData());
            }
            // XXX: should we wait for response? XIfEvent() would be useful here :)
        } finally {
            XToolkit.awtUnlock();
            msg.dispose();
        }
    }

    /* syncTopLEvelPos() is necessary to insure that the window manager has in
     * fact moved us to our final position relative to the reParented WM window.
     * We have noted a timing window which our shell has not been moved so we
     * screw up the insets thinking they are 0,0.  Wait (for a limited period of
     * time to let the WM hava a chance to move us.
     * @param window window ID of the shell, assuming it is the window
     * which will NOT have zero coordinates after the complete
     * reparenting
     */
    boolean syncTopLevelPos(long window, XWindowAttributes attrs) {
        int tries = 0;
        XToolkit.awtLock();
        try {
            do {
                XlibWrapper.XGetWindowAttributes(XToolkit.getDisplay(), window, attrs.pData);
                if (attrs.get_x() != 0 || attrs.get_y() != 0) {
                    return true;
                }
                tries++;
                XToolkit.XSync();
            } while (tries < 50);
        }
        finally {
            XToolkit.awtUnlock();
        }
        return false;
    }

    Insets getInsets(XDecoratedPeer win, long window, long parent) {
        /*
         * Unfortunately the concept of "insets" borrowed to AWT
         * from Win32 is *absolutely*, *unbelievably* foreign to
         * X11.  Few WMs provide the size of frame decor
         * (i.e. insets) in a property they set on the client
         * window, so we check if we can get away with just
         * peeking at it.  [Future versions of wm-spec might add a
         * standardized hint for this].
         *
         * Otherwise we do some special casing.  Actually the
         * fallback code ("default" case) seems to cover most of
         * the existing WMs (modulo Reparent/Configure order
         * perhaps?).
         *
         * Fallback code tries to account for the two most common cases:
         *
         * . single reparenting
         *       parent window is the WM frame
         *       [twm, olwm, sawfish]
         *
         * . double reparenting
         *       parent is a lining exactly the size of the client
         *       grandpa is the WM frame
         *       [mwm, e!, kwin, fvwm2 ... ]
         */
        Insets correctWM = XWM.getInsetsFromExtents(window);
<<<<<<< HEAD
        if (insLog.isLoggable(Level.FINER)) {
            insLog.log(Level.FINER, "Got insets from property: {0}",
                       String.valueOf(correctWM));
        }
=======
        insLog.finer("Got insets from property: {0}", correctWM);
>>>>>>> c2252920

        if (correctWM == null) {
            correctWM = new Insets(0,0,0,0);

            correctWM.top = -1;
            correctWM.left = -1;

            XWindowAttributes lwinAttr = new XWindowAttributes();
            XWindowAttributes pattr = new XWindowAttributes();
            try {
                switch (XWM.getWMID()) {
                  /* should've been done in awt_wm_getInsetsFromProp */
                  case XWM.ENLIGHTEN_WM: {
                      /* enlightenment does double reparenting */
                      syncTopLevelPos(parent, lwinAttr);
                      correctWM.left = lwinAttr.get_x();
                      correctWM.top = lwinAttr.get_y();
                      /*
                       * Now get the actual dimensions of the parent window
                       * resolve the difference.  We can't rely on the left
                       * to be equal to right or bottom...  Enlightment
                       * breaks that assumption.
                       */
                      XlibWrapper.XGetWindowAttributes(XToolkit.getDisplay(),
                                                       XlibUtil.getParentWindow(parent),
                                                       pattr.pData);
                      correctWM.right = pattr.get_width() -
                          (lwinAttr.get_width() + correctWM.left);
                      correctWM.bottom = pattr.get_height() -
                          (lwinAttr.get_height() + correctWM.top);

                      break;
                  }
                  case XWM.ICE_WM: // for 1.2.2.
                  case XWM.KDE2_WM: /* should've been done in getInsetsFromProp */
                  case XWM.CDE_WM:
                  case XWM.MOTIF_WM: {
                      /* these are double reparenting too */
                      if (syncTopLevelPos(parent, lwinAttr)) {
                          correctWM.top = lwinAttr.get_y();
                          correctWM.left = lwinAttr.get_x();
                          correctWM.right = correctWM.left;
                          correctWM.bottom = correctWM.left;
                      } else {
                          return null;
                      }
                      break;
                  }
                  case XWM.SAWFISH_WM:
                  case XWM.OPENLOOK_WM: {
                      /* single reparenting */
                      syncTopLevelPos(window, lwinAttr);
                      correctWM.top    = lwinAttr.get_y();
                      correctWM.left   = lwinAttr.get_x();
                      correctWM.right  = correctWM.left;
                      correctWM.bottom = correctWM.left;
                      break;
                  }
                  case XWM.OTHER_WM:
                  default: {                /* this is very similar to the E! case above */
<<<<<<< HEAD
                      if (insLog.isLoggable(Level.FINEST)) {
                          insLog.log(Level.FINEST, "Getting correct insets for OTHER_WM/default, parent: {0}",
                                     String.valueOf(parent));
                      }
=======
                      insLog.finest("Getting correct insets for OTHER_WM/default, parent: {0}", parent);
>>>>>>> c2252920
                      syncTopLevelPos(parent, lwinAttr);
                      int status = XlibWrapper.XGetWindowAttributes(XToolkit.getDisplay(),
                                                                    window, lwinAttr.pData);
                      status = XlibWrapper.XGetWindowAttributes(XToolkit.getDisplay(),
                                                                parent, pattr.pData);
                      if (lwinAttr.get_root() == parent) {
                          insLog.finest("our parent is root so insets should be zero");
                          correctWM = new Insets(0, 0, 0, 0);
                          break;
                      }

                      /*
                       * Check for double-reparenting WM.
                       *
                       * If the parent is exactly the same size as the
                       * top-level assume taht it's the "lining" window and
                       * that the grandparent is the actual frame (NB: we
                       * have already handled undecorated windows).
                       *
                       * XXX: what about timing issues that syncTopLevelPos
                       * is supposed to work around?
                       */
                      if (lwinAttr.get_x() == 0 && lwinAttr.get_y() == 0
                          && lwinAttr.get_width()+2*lwinAttr.get_border_width() == pattr.get_width()
                          && lwinAttr.get_height()+2*lwinAttr.get_border_width() == pattr.get_height())
                      {
<<<<<<< HEAD
                          if (insLog.isLoggable(Level.FINEST)) {
                              insLog.log(Level.FINEST, "Double reparenting detected, pattr({2})={0}, lwinAttr({3})={1}",
                                         new Object[] {String.valueOf(lwinAttr), String.valueOf(pattr),
                                                       String.valueOf(parent), String.valueOf(window)});
                          }
=======
                          insLog.finest("Double reparenting detected, pattr({2})={0}, lwinAttr({3})={1}",
                                        lwinAttr, pattr, parent, window);
>>>>>>> c2252920
                          lwinAttr.set_x(pattr.get_x());
                          lwinAttr.set_y(pattr.get_y());
                          lwinAttr.set_border_width(lwinAttr.get_border_width()+pattr.get_border_width());

                          final long grand_parent = XlibUtil.getParentWindow(parent);

                          if (grand_parent == lwinAttr.get_root()) {
                              // This is not double-reparenting in a
                              // general sense - we simply don't have
                              // correct insets - return null to try to
                              // get insets later
                              return null;
                          } else {
                              parent = grand_parent;
                              XlibWrapper.XGetWindowAttributes(XToolkit.getDisplay(),
                                                               parent,
                                                               pattr.pData);
                          }
                      }
                      /*
                       * XXX: To be absolutely correct, we'd need to take
                       * parent's border-width into account too, but the
                       * rest of the code is happily unaware about border
                       * widths and inner/outer distinction, so for the time
                       * being, just ignore it.
                       */
<<<<<<< HEAD
                      if (insLog.isLoggable(Level.FINEST)) {
                          insLog.log(Level.FINEST, "Attrs before calculation: pattr({2})={0}, lwinAttr({3})={1}",
                                     new Object[] {String.valueOf(lwinAttr), String.valueOf(pattr),
                                                   String.valueOf(parent), String.valueOf(window)});
                      }
=======
                      insLog.finest("Attrs before calculation: pattr({2})={0}, lwinAttr({3})={1}",
                                    lwinAttr, pattr, parent, window);
>>>>>>> c2252920
                      correctWM = new Insets(lwinAttr.get_y() + lwinAttr.get_border_width(),
                                             lwinAttr.get_x() + lwinAttr.get_border_width(),
                                             pattr.get_height() - (lwinAttr.get_y() + lwinAttr.get_height() + 2*lwinAttr.get_border_width()),
                                             pattr.get_width() -  (lwinAttr.get_x() + lwinAttr.get_width() + 2*lwinAttr.get_border_width()));
                      break;
                  } /* default */
                } /* switch (runningWM) */
            } finally {
                lwinAttr.dispose();
                pattr.dispose();
            }
        }
        if (storedInsets.get(win.getClass()) == null) {
            storedInsets.put(win.getClass(), correctWM);
        }
        return correctWM;
    }
    boolean isDesktopWindow( long w ) {
        if (g_net_protocol != null) {
            XAtomList wtype = XAtom.get("_NET_WM_WINDOW_TYPE").getAtomListPropertyList( w );
            return wtype.contains( XAtom.get("_NET_WM_WINDOW_TYPE_DESKTOP") );
        } else {
            return false;
        }
    }

    public XNETProtocol getNETProtocol() {
        return g_net_protocol;
    }

    /**
     * Sets _NET_WN_ICON property on the window using the arrays of
     * raster-data for icons. If icons is null, removes _NET_WM_ICON
     * property.
     * This method invokes XNETProtocol.setWMIcon() for WMs that
     * support NET protocol.
     *
     * @return true if hint was modified successfully, false otherwise
     */
    public boolean setNetWMIcon(XWindowPeer window, java.util.List<XIconInfo> icons) {
        if (g_net_protocol != null && g_net_protocol.active()) {
            g_net_protocol.setWMIcons(window, icons);
            return getWMID() != ICE_WM;
        }
        return false;
    }
}<|MERGE_RESOLUTION|>--- conflicted
+++ resolved
@@ -401,14 +401,7 @@
     static boolean isCDE() {
 
         if (!XA_DT_SM_WINDOW_INFO.isInterned()) {
-<<<<<<< HEAD
-            if (log.isLoggable(Level.FINER)) {
-                log.log(Level.FINER, "{0} is not interned",
-                        new Object[] {String.valueOf(XA_DT_SM_WINDOW_INFO)});
-            }
-=======
             log.finer("{0} is not interned", XA_DT_SM_WINDOW_INFO);
->>>>>>> c2252920
             return false;
         }
 
@@ -439,14 +432,7 @@
 
             /* Now check that this window has _DT_SM_STATE_INFO (ignore contents) */
             if (!XA_DT_SM_STATE_INFO.isInterned()) {
-<<<<<<< HEAD
-                if (log.isLoggable(Level.FINER)) {
-                    log.log(Level.FINER, "{0} is not interned",
-                            new Object[] {String.valueOf(XA_DT_SM_STATE_INFO)});
-                }
-=======
                 log.finer("{0} is not interned", XA_DT_SM_STATE_INFO);
->>>>>>> c2252920
                 return false;
             }
             WindowPropertyGetter getter2 =
@@ -610,14 +596,7 @@
          */
 
         if (!XA_ICEWM_WINOPTHINT.isInterned()) {
-<<<<<<< HEAD
-            if (log.isLoggable(Level.FINER)) {
-                log.log(Level.FINER, "{0} is not interned",
-                        String.valueOf(XA_ICEWM_WINOPTHINT));
-            }
-=======
             log.finer("{0} is not interned", XA_ICEWM_WINOPTHINT);
->>>>>>> c2252920
             return false;
         }
 
@@ -650,14 +629,7 @@
      */
     static boolean isIceWM() {
         if (!XA_ICEWM_WINOPTHINT.isInterned()) {
-<<<<<<< HEAD
-            if (log.isLoggable(Level.FINER)) {
-                log.log(Level.FINER, "{0} is not interned",
-                        new Object[] {String.valueOf(XA_ICEWM_WINOPTHINT)});
-            }
-=======
             log.finer("{0} is not interned", XA_ICEWM_WINOPTHINT);
->>>>>>> c2252920
             return false;
         }
 
@@ -1382,13 +1354,7 @@
         XNETProtocol net_protocol = getWM().getNETProtocol();
         if (net_protocol != null && net_protocol.active()) {
             Insets insets = getInsetsFromProp(window, XA_NET_FRAME_EXTENTS);
-<<<<<<< HEAD
-            if (insLog.isLoggable(Level.FINE)) {
-                insLog.log(Level.FINE, "_NET_FRAME_EXTENTS: {0}", String.valueOf(insets));
-            }
-=======
             insLog.fine("_NET_FRAME_EXTENTS: {0}", insets);
->>>>>>> c2252920
 
             if (insets != null) {
                 return insets;
@@ -1529,14 +1495,7 @@
          *       [mwm, e!, kwin, fvwm2 ... ]
          */
         Insets correctWM = XWM.getInsetsFromExtents(window);
-<<<<<<< HEAD
-        if (insLog.isLoggable(Level.FINER)) {
-            insLog.log(Level.FINER, "Got insets from property: {0}",
-                       String.valueOf(correctWM));
-        }
-=======
         insLog.finer("Got insets from property: {0}", correctWM);
->>>>>>> c2252920
 
         if (correctWM == null) {
             correctWM = new Insets(0,0,0,0);
@@ -1597,14 +1556,7 @@
                   }
                   case XWM.OTHER_WM:
                   default: {                /* this is very similar to the E! case above */
-<<<<<<< HEAD
-                      if (insLog.isLoggable(Level.FINEST)) {
-                          insLog.log(Level.FINEST, "Getting correct insets for OTHER_WM/default, parent: {0}",
-                                     String.valueOf(parent));
-                      }
-=======
                       insLog.finest("Getting correct insets for OTHER_WM/default, parent: {0}", parent);
->>>>>>> c2252920
                       syncTopLevelPos(parent, lwinAttr);
                       int status = XlibWrapper.XGetWindowAttributes(XToolkit.getDisplay(),
                                                                     window, lwinAttr.pData);
@@ -1631,16 +1583,8 @@
                           && lwinAttr.get_width()+2*lwinAttr.get_border_width() == pattr.get_width()
                           && lwinAttr.get_height()+2*lwinAttr.get_border_width() == pattr.get_height())
                       {
-<<<<<<< HEAD
-                          if (insLog.isLoggable(Level.FINEST)) {
-                              insLog.log(Level.FINEST, "Double reparenting detected, pattr({2})={0}, lwinAttr({3})={1}",
-                                         new Object[] {String.valueOf(lwinAttr), String.valueOf(pattr),
-                                                       String.valueOf(parent), String.valueOf(window)});
-                          }
-=======
                           insLog.finest("Double reparenting detected, pattr({2})={0}, lwinAttr({3})={1}",
                                         lwinAttr, pattr, parent, window);
->>>>>>> c2252920
                           lwinAttr.set_x(pattr.get_x());
                           lwinAttr.set_y(pattr.get_y());
                           lwinAttr.set_border_width(lwinAttr.get_border_width()+pattr.get_border_width());
@@ -1667,16 +1611,8 @@
                        * widths and inner/outer distinction, so for the time
                        * being, just ignore it.
                        */
-<<<<<<< HEAD
-                      if (insLog.isLoggable(Level.FINEST)) {
-                          insLog.log(Level.FINEST, "Attrs before calculation: pattr({2})={0}, lwinAttr({3})={1}",
-                                     new Object[] {String.valueOf(lwinAttr), String.valueOf(pattr),
-                                                   String.valueOf(parent), String.valueOf(window)});
-                      }
-=======
                       insLog.finest("Attrs before calculation: pattr({2})={0}, lwinAttr({3})={1}",
                                     lwinAttr, pattr, parent, window);
->>>>>>> c2252920
                       correctWM = new Insets(lwinAttr.get_y() + lwinAttr.get_border_width(),
                                              lwinAttr.get_x() + lwinAttr.get_border_width(),
                                              pattr.get_height() - (lwinAttr.get_y() + lwinAttr.get_height() + 2*lwinAttr.get_border_width()),
