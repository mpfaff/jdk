--- conflicted
+++ resolved
@@ -2565,6 +2565,9 @@
             public char getUTF16Char(byte[] bytes, int index) {
                 return StringUTF16.getChar(bytes, index);
             }
+            public void putCharUTF16(byte[] bytes, int index, int ch) {
+                StringUTF16.putChar(bytes, index, ch);
+            }
             public byte[] getBytesNoRepl(String s, Charset cs) throws CharacterCodingException {
                 return String.getBytesNoRepl(s, cs);
             }
@@ -2617,7 +2620,10 @@
                 return StringConcatHelper.mix(lengthCoder, constant);
             }
 
-<<<<<<< HEAD
+            public long stringConcatMix(long lengthCoder, char value) {
+                return StringConcatHelper.mix(lengthCoder, value);
+            }
+
             @PreviewFeature(feature=PreviewFeature.Feature.STRING_TEMPLATES)
             public long stringConcatCoder(char value) {
                 return StringConcatHelper.coder(value);
@@ -2627,14 +2633,6 @@
             public long stringBuilderConcatMix(long lengthCoder,
                                                StringBuilder sb) {
                 return sb.mix(lengthCoder);
-=======
-            public long stringConcatMix(long lengthCoder, char value) {
-                return StringConcatHelper.mix(lengthCoder, value);
-            }
-
-            public int getCharsLatin1(long i, int index, byte[] buf) {
-                return StringLatin1.getChars(i, index, buf);
->>>>>>> 367e0a65
             }
 
             @PreviewFeature(feature=PreviewFeature.Feature.STRING_TEMPLATES)
