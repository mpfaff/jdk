--- conflicted
+++ resolved
@@ -55,11 +55,8 @@
     private final Utf8Entry desc;
     private AccessFlags flags;
     private int[] parameterSlots;
-<<<<<<< HEAD
     @Stable
     MethodTypeDesc mDesc;
-=======
->>>>>>> d996ca86
 
     public BufferedMethodBuilder(SplitConstantPool constantPool,
                                  ClassFileImpl context,
@@ -108,7 +105,6 @@
 
     @Override
     public MethodTypeDesc methodTypeSymbol() {
-<<<<<<< HEAD
         if (mDesc == null) {
             if (original != null) {
                 mDesc = original.methodTypeSymbol();
@@ -117,9 +113,6 @@
             }
         }
         return mDesc;
-=======
-        return Util.methodTypeSymbol(methodType());
->>>>>>> d996ca86
     }
 
     @Override
