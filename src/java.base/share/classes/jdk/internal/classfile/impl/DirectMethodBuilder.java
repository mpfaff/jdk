/*
 * Copyright (c) 2022, 2024, Oracle and/or its affiliates. All rights reserved.
 * DO NOT ALTER OR REMOVE COPYRIGHT NOTICES OR THIS FILE HEADER.
 *
 * This code is free software; you can redistribute it and/or modify it
 * under the terms of the GNU General Public License version 2 only, as
 * published by the Free Software Foundation.  Oracle designates this
 * particular file as subject to the "Classpath" exception as provided
 * by Oracle in the LICENSE file that accompanied this code.
 *
 * This code is distributed in the hope that it will be useful, but WITHOUT
 * ANY WARRANTY; without even the implied warranty of MERCHANTABILITY or
 * FITNESS FOR A PARTICULAR PURPOSE.  See the GNU General Public License
 * version 2 for more details (a copy is included in the LICENSE file that
 * accompanied this code).
 *
 * You should have received a copy of the GNU General Public License version
 * 2 along with this work; if not, write to the Free Software Foundation,
 * Inc., 51 Franklin St, Fifth Floor, Boston, MA 02110-1301 USA.
 *
 * Please contact Oracle, 500 Oracle Parkway, Redwood Shores, CA 94065 USA
 * or visit www.oracle.com if you need additional information or have any
 * questions.
 */

package jdk.internal.classfile.impl;

import jdk.internal.vm.annotation.Stable;

import java.lang.constant.MethodTypeDesc;
import java.util.function.Consumer;

import java.lang.classfile.ClassFile;
import java.lang.classfile.CodeBuilder;
import java.lang.classfile.CodeModel;
import java.lang.classfile.CodeTransform;
import java.lang.classfile.CustomAttribute;
import java.lang.classfile.MethodBuilder;
import java.lang.classfile.MethodElement;
import java.lang.classfile.MethodModel;
import java.lang.classfile.constantpool.Utf8Entry;

public final class DirectMethodBuilder
        extends AbstractDirectBuilder<MethodModel>
        implements TerminalMethodBuilder, Util.Writable {

    final Utf8Entry name;
    final Utf8Entry desc;
    int flags;
    int[] parameterSlots;
<<<<<<< HEAD
    @Stable
    MethodTypeDesc mDesc;
=======
>>>>>>> d996ca86

    public DirectMethodBuilder(SplitConstantPool constantPool,
                               ClassFileImpl context,
                               Utf8Entry nameInfo,
                               Utf8Entry typeInfo,
                               int flags,
                               MethodModel original) {
        super(constantPool, context, original);
        this.name = nameInfo;
        this.desc = typeInfo;
        this.flags = flags;
    }

    @Override
    public MethodBuilder withFlags(int flags) {
        setFlags(flags);
        return this;
    }

    void setFlags(int flags) {
        boolean wasStatic = (this.flags & ClassFile.ACC_STATIC) != 0;
        boolean isStatic = (flags & ClassFile.ACC_STATIC) != 0;
        if (wasStatic != isStatic)
            throw new IllegalArgumentException("Cannot change ACC_STATIC flag of method");
        this.flags = flags;
    }

    @Override
    public Utf8Entry methodName() {
        return name;
    }

    @Override
    public Utf8Entry methodType() {
        return desc;
    }

    @Override
    public MethodTypeDesc methodTypeSymbol() {
<<<<<<< HEAD
        if (mDesc == null) {
            if (original != null) {
                mDesc = original.methodTypeSymbol();
            } else {
                mDesc = MethodTypeDesc.ofDescriptor(methodType().stringValue());
            }
        }
        return mDesc;
=======
        return Util.methodTypeSymbol(methodType());
>>>>>>> d996ca86
    }

    @Override
    public int methodFlags() {
        return flags;
    }

    @Override
    public int parameterSlot(int paramNo) {
        if (paramNo == 0) {
            return ((flags & ClassFile.ACC_STATIC) != 0) ? 0 : 1;
        }
        if (parameterSlots == null)
            parameterSlots = Util.parseParameterSlots(methodFlags(), methodTypeSymbol());
        return parameterSlots[paramNo];
    }

    @Override
    public BufferedCodeBuilder bufferedCodeBuilder(CodeModel original) {
        return new BufferedCodeBuilder(this, constantPool, context, original);
    }

    @Override
    public MethodBuilder with(MethodElement element) {
        if (element instanceof AbstractElement ae) {
            ae.writeTo(this);
        } else {
            writeAttribute((CustomAttribute<?>) element);
        }
        return this;
    }

    private MethodBuilder withCode(CodeModel original,
                                  Consumer<? super CodeBuilder> handler) {
        var cb = DirectCodeBuilder.build(this, handler, constantPool, context, original);
        writeAttribute(cb);
        return this;
    }

    @Override
    public MethodBuilder withCode(Consumer<? super CodeBuilder> handler) {
        return withCode(null, handler);
    }

    @Override
    public MethodBuilder transformCode(CodeModel code, CodeTransform transform) {
        return withCode(code, new Consumer<>() {
            @Override
            public void accept(CodeBuilder builder) {
                builder.transform(code, transform);
            }
        });
    }

    public DirectMethodBuilder run(Consumer<? super MethodBuilder> handler) {
        handler.accept(this);
        return this;
    }

    @Override
    public void writeTo(BufWriterImpl buf) {
        buf.writeU2(flags);
        buf.writeIndex(name);
        buf.writeIndex(desc);
        attributes.writeTo(buf);
    }
}<|MERGE_RESOLUTION|>--- conflicted
+++ resolved
@@ -48,11 +48,8 @@
     final Utf8Entry desc;
     int flags;
     int[] parameterSlots;
-<<<<<<< HEAD
     @Stable
     MethodTypeDesc mDesc;
-=======
->>>>>>> d996ca86
 
     public DirectMethodBuilder(SplitConstantPool constantPool,
                                ClassFileImpl context,
@@ -92,7 +89,6 @@
 
     @Override
     public MethodTypeDesc methodTypeSymbol() {
-<<<<<<< HEAD
         if (mDesc == null) {
             if (original != null) {
                 mDesc = original.methodTypeSymbol();
@@ -101,9 +97,6 @@
             }
         }
         return mDesc;
-=======
-        return Util.methodTypeSymbol(methodType());
->>>>>>> d996ca86
     }
 
     @Override
