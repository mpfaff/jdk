--- conflicted
+++ resolved
@@ -153,16 +153,9 @@
 
     @Override
     public byte[] transformClass(ClassModel model, ClassEntry newClassName, ClassTransform transform) {
-<<<<<<< HEAD
-        ConstantPoolBuilder constantPool = constantPoolSharingOption() == ConstantPoolSharingOption.SHARED_POOL
-                                                                     ? ConstantPoolBuilder.of(model)
-                                                                     : ConstantPoolBuilder.of();
-        return build(newClassName, constantPool, model,
-=======
         ConstantPoolBuilder constantPool = sharedConstantPool() ? ConstantPoolBuilder.of(model)
                                                                 : ConstantPoolBuilder.of();
-        return build(newClassName, constantPool,
->>>>>>> d996ca86
+        return build(newClassName, constantPool, model,
                 new Consumer<ClassBuilder>() {
                     @Override
                     public void accept(ClassBuilder builder) {
