/*
 * Copyright (c) 2022, 2024, Oracle and/or its affiliates. All rights reserved.
 * DO NOT ALTER OR REMOVE COPYRIGHT NOTICES OR THIS FILE HEADER.
 *
 * This code is free software; you can redistribute it and/or modify it
 * under the terms of the GNU General Public License version 2 only, as
 * published by the Free Software Foundation.  Oracle designates this
 * particular file as subject to the "Classpath" exception as provided
 * by Oracle in the LICENSE file that accompanied this code.
 *
 * This code is distributed in the hope that it will be useful, but WITHOUT
 * ANY WARRANTY; without even the implied warranty of MERCHANTABILITY or
 * FITNESS FOR A PARTICULAR PURPOSE.  See the GNU General Public License
 * version 2 for more details (a copy is included in the LICENSE file that
 * accompanied this code).
 *
 * You should have received a copy of the GNU General Public License version
 * 2 along with this work; if not, write to the Free Software Foundation,
 * Inc., 51 Franklin St, Fifth Floor, Boston, MA 02110-1301 USA.
 *
 * Please contact Oracle, 500 Oracle Parkway, Redwood Shores, CA 94065 USA
 * or visit www.oracle.com if you need additional information or have any
 * questions.
 */
package jdk.internal.classfile.impl;

import jdk.internal.vm.annotation.Stable;

import java.lang.constant.MethodTypeDesc;
import java.lang.classfile.*;
import java.lang.classfile.constantpool.Utf8Entry;

import java.lang.reflect.AccessFlag;
import java.util.List;
import java.util.Optional;
import java.util.function.Consumer;

public final class MethodImpl
        extends AbstractElement
        implements MethodModel, MethodInfo, Util.Writable {

    private final ClassReader reader;
    private final int startPos, endPos, attributesPos;
    private List<Attribute<?>> attributes;
    private int[] parameterSlots;
<<<<<<< HEAD
    @Stable
    private MethodTypeDesc mDesc;
=======
>>>>>>> d996ca86

    public MethodImpl(ClassReader reader, int startPos, int endPos, int attrStart) {
        this.reader = reader;
        this.startPos = startPos;
        this.endPos = endPos;
        this.attributesPos = attrStart;
    }

    @Override
    public AccessFlags flags() {
        return new AccessFlagsImpl(AccessFlag.Location.METHOD, reader.readU2(startPos));
    }

    @Override
    public Optional<ClassModel> parent() {
        if (reader instanceof ClassReaderImpl cri)
            return Optional.of(cri.getContainedClass());
        else
            return Optional.empty();
    }

    @Override
    public Utf8Entry methodName() {
        return reader.readEntry(startPos + 2, Utf8Entry.class);
    }

    @Override
    public Utf8Entry methodType() {
        return reader.readEntry(startPos + 4, Utf8Entry.class);
    }

    @Override
    public MethodTypeDesc methodTypeSymbol() {
        return Util.methodTypeSymbol(methodType());
    }

    @Override
    public int methodFlags() {
        return reader.readU2(startPos);
    }

    @Override
    public int parameterSlot(int paramNo) {
        if (parameterSlots == null)
            parameterSlots = Util.parseParameterSlots(methodFlags(), methodTypeSymbol());
        return parameterSlots[paramNo];
    }

    @Override
    public List<Attribute<?>> attributes() {
        if (attributes == null) {
            attributes = BoundAttribute.readAttributes(this, reader, attributesPos, reader.customAttributes());
        }
        return attributes;
    }

    @Override
    public void writeTo(BufWriterImpl buf) {
        if (buf.canWriteDirect(reader)) {
            reader.copyBytesTo(buf, startPos, endPos - startPos);
        }
        else {
            buf.writeU2(flags().flagsMask());
            buf.writeIndex(methodName());
            buf.writeIndex(methodType());
            Util.writeAttributes(buf, attributes());
        }
    }

    // MethodModel

    @Override
    public Optional<CodeModel> code() {
        return findAttribute(Attributes.code()).map(a -> (CodeModel) a);
    }

    @Override
    public void forEach(Consumer<? super MethodElement> consumer) {
        consumer.accept(flags());
        for (Attribute<?> attr : attributes()) {
            if (attr instanceof MethodElement e)
                consumer.accept(e);
        }
    }

    @Override
    public void writeTo(DirectClassBuilder builder) {
        if (builder.canWriteDirect(reader)) {
            builder.withMethod(this);
        }
        else {
            builder.withMethod(methodName(), methodType(), methodFlags(), Util.writingAll(this));
        }
    }

    @Override
    public String toString() {
        return String.format("MethodModel[methodName=%s, methodType=%s, flags=%d]",
                methodName().stringValue(), methodType().stringValue(), flags().flagsMask());
    }
}<|MERGE_RESOLUTION|>--- conflicted
+++ resolved
@@ -43,11 +43,8 @@
     private final int startPos, endPos, attributesPos;
     private List<Attribute<?>> attributes;
     private int[] parameterSlots;
-<<<<<<< HEAD
     @Stable
     private MethodTypeDesc mDesc;
-=======
->>>>>>> d996ca86
 
     public MethodImpl(ClassReader reader, int startPos, int endPos, int attrStart) {
         this.reader = reader;
