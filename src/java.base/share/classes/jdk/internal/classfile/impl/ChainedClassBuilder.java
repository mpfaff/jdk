--- conflicted
+++ resolved
@@ -58,15 +58,10 @@
 
     @Override
     public ClassBuilder withField(Utf8Entry name, Utf8Entry descriptor, Consumer<? super FieldBuilder> handler) {
-<<<<<<< HEAD
         return with(new BufferedFieldBuilder(terminal.constantPool, terminal.context,
-=======
-        consumer.accept(new BufferedFieldBuilder(terminal.constantPool, terminal.context,
->>>>>>> ad498f57
-                                                        name, descriptor, null)
+                                             name, descriptor, null)
                                        .run(handler)
                                        .toModel());
-        return this;
     }
 
     @Override
@@ -75,27 +70,16 @@
                                                                 field.fieldName(), field.fieldType(),
                                                                 field);
         builder.transform(field, transform);
-<<<<<<< HEAD
         return with(builder.toModel());
-=======
-        consumer.accept(builder.toModel());
-        return this;
->>>>>>> ad498f57
     }
 
     @Override
     public ClassBuilder withMethod(Utf8Entry name, Utf8Entry descriptor, int flags,
                                    Consumer<? super MethodBuilder> handler) {
-<<<<<<< HEAD
         return with(new BufferedMethodBuilder(terminal.constantPool, terminal.context,
-                                                         name, descriptor, null)
-=======
-        consumer.accept(new BufferedMethodBuilder(terminal.constantPool, terminal.context,
-                                                         name, descriptor, flags, null)
->>>>>>> ad498f57
+                                              name, descriptor, null)
                                        .run(handler)
                                        .toModel());
-        return this;
     }
 
     @Override
@@ -103,12 +87,7 @@
         BufferedMethodBuilder builder = new BufferedMethodBuilder(terminal.constantPool, terminal.context,
                                                                   method.methodName(), method.methodType(), method.flags().flagsMask(), method);
         builder.transform(method, transform);
-<<<<<<< HEAD
         return with(builder.toModel());
-=======
-        consumer.accept(builder.toModel());
-        return this;
->>>>>>> ad498f57
     }
 
     @Override
