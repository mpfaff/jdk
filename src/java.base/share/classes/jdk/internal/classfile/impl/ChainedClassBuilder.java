--- conflicted
+++ resolved
@@ -52,13 +52,8 @@
 
     @Override
     public ClassBuilder withField(Utf8Entry name, Utf8Entry descriptor, Consumer<? super FieldBuilder> handler) {
-<<<<<<< HEAD
         return with(new BufferedFieldBuilder(terminal.constantPool, terminal.context,
-                                             name, descriptor, null)
-=======
-        consumer.accept(new BufferedFieldBuilder(terminal.constantPool, terminal.context,
                                                         name, descriptor)
->>>>>>> 367e0a65
                                        .run(handler)
                                        .toModel());
     }
@@ -75,7 +70,7 @@
     public ClassBuilder withMethod(Utf8Entry name, Utf8Entry descriptor, int flags,
                                    Consumer<? super MethodBuilder> handler) {
         return with(new BufferedMethodBuilder(terminal.constantPool, terminal.context,
-                                              name, descriptor, null)
+                                              name, descriptor, flags, null)
                                        .run(handler)
                                        .toModel());
     }
