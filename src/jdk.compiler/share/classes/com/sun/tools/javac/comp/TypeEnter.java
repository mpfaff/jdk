--- conflicted
+++ resolved
@@ -405,12 +405,8 @@
                         (origin, sym) -> sym.kind == TYP &&
                                          chk.importAccessible(sym, packge);
 
-<<<<<<< HEAD
-                importJavaLang(tree, env, typeImportFilter);
+                implicitImports(tree, env);
                 staticImports(tree, env, staticImportFilter);
-=======
-                implicitImports(tree, env);
->>>>>>> a9413973
 
                 JCModuleDecl decl = tree.getModuleDecl();
 
